/*******************************************************************************
 * Copyright (c) 2013 Max Schaefer
 * Copyright (c) 2018 Persper Foundation
 *
 * All rights reserved. This program and the accompanying materials
 * are made available under the terms of the Eclipse Public License v2.0
 * which accompanies this distribution, and is available at
 * http://www.eclipse.org/legal/epl-2.0.
 *******************************************************************************/

const esprima = require('esprima');
const fs = require('fs');
const sloc  = require('sloc');
const escodegen = require('escodegen');
const babel = require('babel-core');

/* AST visitor */
function visit(root, visitor) {
    function doVisit(nd, parent, childProp) {
        if (!nd || typeof nd !== 'object')
            return;

        if (nd.type) {
            var res = visitor(nd, doVisit, parent, childProp);
            if (res === false)
                return;
        }

        for (var p in nd) {
            // skip over magic properties
            if (!nd.hasOwnProperty(p) || p.match(/^(range|loc|attr|comments|raw)$/))
                continue;
            doVisit(nd[p], nd, p);
        }
    }

    doVisit(root);
}

/* AST visitor with state */
function visitWithState(root, visitor) {
    const state = {
        'withinDeclarator': false,
        'withinParams': false
    };

    function doVisit(nd, parent, childProp) {
        if (!nd || typeof nd !== 'object')
            return;

        if (nd.type) {
            var res = visitor(nd, doVisit, state, parent, childProp);
            if (res === false)
                return;
        }

        for (var p in nd) {
            // skip over magic properties
            if (!nd.hasOwnProperty(p) || p.match(/^(range|loc|attr|comments|raw)$/))
                continue;
            doVisit(nd[p], nd, p);
        }
    }

    doVisit(root);
}

/* Set up `attr` field that can be used to attach attributes to
 * nodes, and fill in `enclosingFunction` and `enclosingFile`
 * attributes. */
function init(root) {
    var enclosingFunction = null, enclosingFile = null;
    // global collections containing all functions and all call sites
    root.attr.functions = [];
    root.attr.calls = [];
    visit(root, function (nd, doVisit, state, parent, childProp) {
        if (nd.type && !nd.attr)
            nd.attr = {};

        if (enclosingFunction)
            nd.attr.enclosingFunction = enclosingFunction;
        if (enclosingFile)
            nd.attr.enclosingFile = enclosingFile;

        if (nd.type === 'Program')
            enclosingFile = nd.attr.filename;

        if (nd.type === 'FunctionDeclaration' ||
            nd.type === 'FunctionExpression'  ||
            nd.type === 'ArrowFunctionExpression') {

            root.attr.functions.push(nd);
            nd.attr.parent = parent;
            nd.attr.childProp = childProp;
            var old_enclosingFunction = enclosingFunction;
            enclosingFunction = nd;
            doVisit(nd.id);
            doVisit(nd.params);
            doVisit(nd.body);
            enclosingFunction = old_enclosingFunction;
            return false;
        }

        // Method Definition
        // https://developer.mozilla.org/en-US/docs/Web/JavaScript/Reference/Functions/Method_definitions
        //
        // interface MethodDefinition {
        //     type: 'MethodDefinition';
        //     key: Expression | null;
        //     computed: boolean;
        //     value: FunctionExpression | null;
        //     kind: 'method' | 'constructor';
        //     static: boolean;
        // }
        if (nd.type === 'MethodDefinition')
            if (!nd.computed)
                nd.value.id = nd.key;
            else
                console.log("WARNING: Computed property for method definition, not yet supported.");

        if (nd.type === 'CallExpression' || nd.type === 'NewExpression')
            root.attr.calls.push(nd);
    });
}

<<<<<<< HEAD
    /* Set up `attr` field that can be used to attach attributes to
     * nodes, and fill in `enclosingFunction` and `enclosingFile`
     * attributes. */
    function init(root) {
        var enclosingFunction = null, enclosingFile = null;
        // global collections containing all functions and all call sites
        root.attr.functions = [];
        root.attr.calls = [];
        visit(root, function (nd, doVisit, state, parent, childProp) {
            if (nd.type && !nd.attr)
                nd.attr = {};

            if (enclosingFunction)
                nd.attr.enclosingFunction = enclosingFunction;
            if (enclosingFile)
                nd.attr.enclosingFile = enclosingFile;

            if (nd.type === 'Program') {
                enclosingFile = nd.attr.filename;
                enclosingFunction = nd
                nd.id = {
                        "type": "Identifier",
                        "name": "global"
                    };
            }

            if (nd.type === 'FunctionDeclaration' ||
                nd.type === 'FunctionExpression'  ||
                nd.type === 'ArrowFunctionExpression') {

                root.attr.functions.push(nd);
                nd.attr.parent = parent;
                nd.attr.childProp = childProp;
                var old_enclosingFunction = enclosingFunction;
                enclosingFunction = nd;
                doVisit(nd.id);
                doVisit(nd.params);
                doVisit(nd.body);
                enclosingFunction = old_enclosingFunction;
                return false;
            }

            // Method Definition
            // https://developer.mozilla.org/en-US/docs/Web/JavaScript/Reference/Functions/Method_definitions
            //
            // interface MethodDefinition {
            //     type: 'MethodDefinition';
            //     key: Expression | null;
            //     computed: boolean;
            //     value: FunctionExpression | null;
            //     kind: 'method' | 'constructor';
            //     static: boolean;
            // }
            if (nd.type === 'MethodDefinition')
                if (!nd.computed)
                    nd.value.id = nd.key;
                else
                    console.log("WARNING: Computed property for method definition, not yet supported.");

            if (nd.type === 'CallExpression' || nd.type === 'NewExpression')
                root.attr.calls.push(nd);
        });
    }
=======
/* Simple version of UNIX basename. */
function basename(filename) {
    if (!filename)
        return "<???>";
    var idx = filename.lastIndexOf('/');
    if (idx === -1)
        idx = filename.lastIndexOf('\\');
    return filename.substring(idx + 1);
}
>>>>>>> a95c32c8

function isAnon(funcName) {
    return funcName === "anon";
}

// func must be function node in ast
function funcname(func) {
    if (func === undefined)
        console.log('WARNING: func undefined in astutil/funcname.');
    else if (func.id === null)
        return "anon";
    else
        return func.id.name;
}

// encFunc can be undefined
function encFuncName(encFunc) {
    if (encFunc === undefined)
        return "global";
    else if (encFunc.id === null)
        return "anon";
    else
        return encFunc.id.name
}

/* Pretty-print position. */
function ppPos(nd) {
    return basename(nd.attr.enclosingFile) + "@" + nd.loc.start.line + ":" + nd.range[0] + "-" + nd.range[1];
}

/* Build an AST from a collection of source files. */
function buildAST(files) {
    var sources = files.map(function (file) {
        return { filename: file,
            program: fs.readFileSync(file, 'utf-8') };
    });

    var ast = {
        type: 'ProgramCollection',
        programs: [],
        attr: {}
    };
    sources.forEach(function (source) {
        var prog = esprima.parseModule(source.program, { loc: true, range: true, tolerant: true});
        prog.attr = { filename: source.filename, sloc : sloc(source.program, "js").sloc};
        ast.programs.push(prog);
    });
    init(ast);
    ast.attr.sloc = ast.programs
        .map(function(program){
            return program.attr.sloc;
        }).reduce(function(previous, current) {
        return previous + current;
    });
    return ast;
}

function stripFlowPrep(src) {
    return babel.transform(src, {
        presets: ['flow'],
        retainLines: true,
        parserOpts: {strictMode: false}
    }).code;
}

/* Trim hashbang to avoid the parser blowing up
Example:
    #!/usr/bin/env node
Reference:
    https://github.com/jquery/esprima/issues/1151
*/
function trimHashbangPrep(src) {
    if (src.substring(0, 2) === '#!') {
        var end = src.indexOf('\n');
        var filler = '';
        for (var i = 0; i < end; ++i) {
           filler += ' ';
        }
        src = filler + src.substring(end, src.length);
    }
    return src;
}

/* Parse src and return an esprima ast, wrapper around singleSrcAST */
function buildSingleAST(fname, src, stripFlow) {
    if (stripFlow)
        return singleSrcAST(fname, src, [trimHashbangPrep, stripFlowPrep]);
    else
        return singleSrcAST(fname, src, [trimHashbangPrep]);
}

/*
Args:
    preprocessor - A list of preprocessor
                 - which takes a string (src code) as input
                 - and returns a string (the preprocessed code)
*/
function singleSrcAST (fname, src, preprocessors) {
    try {
        if (preprocessors)
            for (let prep of preprocessors)
                src = prep(src);
    }
    catch(err) {
        console.log('-------------------------------------------')
        console.log('Warning: Preprocessing errored ' + fname)
        console.log(err.stack);
        console.log('-------------------------------------------')
    }
    let prog;
    try {
        prog = esprima.parseModule(src,
            {loc: true, range: true, tolerant: true, jsx: true});
    }
    catch(err) {
        console.log('-------------------------------------------')
        console.log('Warning: Esprima failed to parse ' + fname);
        console.log(err.stack);
        console.log('-------------------------------------------')
        return null;
    }
    prog.attr = {filename: fname, sloc: sloc(src, 'js').sloc };

    const ast = {
        'type': 'ProgramCollection',
        'programs': [prog],
        'attr': {sloc: prog.attr.sloc}
    }
    init(ast);
    return ast;
}

// cf is used by getFunctions
const cf = funcObj => {
    return funcObj.file + ':' + funcObj.name + ':' +
        funcObj.range[0] + ':' + funcObj.range[1];
};

// astToCode is used by getFunctions
const astToCode = astNode => {
    return escodegen.generate(astNode, {
        'compact': true,
        'comment': false
    });
}

function getFunctions(root) {
    const funcs = [];
    const funcNodes = root.attr.functions;

    for (let i = 0; i < funcNodes.length; ++i) {
        const fn = funcNodes[i];

        // funcName
        let funcName = funcname(fn);

        // startLine && endLine
        let startLine = fn.loc.start['line'];
        let endLine = fn.loc.end['line'];

        // name, file and range are for colon format id
        // code and encFuncName are added for trackFunctions
        funcs.push({
            'name': funcName,
            'file': fn.attr.enclosingFile,
            'range': [startLine, endLine],
            'code': astToCode(fn),
            'encFuncName': encFuncName(fn.attr.enclosingFunction)
        });
    }
    funcs.forEach(funcObj => {
        funcObj['cf'] = cf(funcObj);
    });
    return funcs;
}

/* Check if nd is an assignment to module.exports

Args:
    nd - an ast node

Returns:
    true if nd represents an assignment to module.exports, false otherwise

Relevant docs:

    interface MemberExpression {
        type: 'MemberExpression';
        computed: boolean;
        object: Expression;
        property: Expression;
    }
*/
function isModuleExports(nd) {
    if (nd.type !== 'AssignmentExpression')
        return false;

    let left = nd.left;

    if (left.type !== 'MemberExpression')
        return  false;

    let object = left.object;
    let property = left.property;

    if (object.type !== 'Identifier' || property.type !== 'Identifier')
        return false;

    return object.name === 'module' && property.name === 'exports';
}

/*
Args:
       nd - an ast node
  fn_name - a function name to compare to

Returns: true if nd represents a call to fn_name, false otherwise

Relevant docs:

    interface CallExpression {
        type: 'CallExpression';
        callee: Expression;
        arguments: ArgumentListElement[];
    }
*/
function isCallTo(nd, fn_name) {
    if (nd.type !== 'CallExpression')
        return false;

    let callee = nd.callee;

    if (callee.type !== 'Identifier')
        return false;

    return callee.name === fn_name
}

/*
Args:
       fn - an ast node representing a FunctionDeclaration

Returns:
    A list containing all of the ReturnStatement nodes' values in fn's body

Relevant docs:

    interface FunctionDeclaration {
        type: 'FunctionDeclaration';
        id: Identifier | null;
        params: FunctionParameter[];
        body: BlockStatement;
        generator: boolean;
        async: boolean;
        expression: false;
    }

    interface BlockStatement {
        type: 'BlockStatement';
        body: StatementListItem[];
    }

    interface ReturnStatement {
        type: 'ReturnStatement';
        argument: Expression | null;
    }
*/
function getReturnValues(fn) {
    let fn_body = fn.body.body;
    let lst = [];

    for (var i = 0; i < fn_body.length; i++)
        if (fn_body[i].type === 'ReturnStatement')
            lst.push(fn_body[i].argument);

    return lst;
}

module.exports.visit = visit;
module.exports.visitWithState = visitWithState;
module.exports.init = init;
module.exports.ppPos = ppPos;
module.exports.funcname = funcname;
module.exports.encFuncName = encFuncName;
module.exports.buildAST = buildAST;
module.exports.buildSingleAST = buildSingleAST;
module.exports.getFunctions = getFunctions;
module.exports.isAnon = isAnon;
module.exports.isModuleExports = isModuleExports;
module.exports.isCallTo = isCallTo;
module.exports.getReturnValues = getReturnValues;<|MERGE_RESOLUTION|>--- conflicted
+++ resolved
@@ -123,7 +123,6 @@
     });
 }
 
-<<<<<<< HEAD
     /* Set up `attr` field that can be used to attach attributes to
      * nodes, and fill in `enclosingFunction` and `enclosingFile`
      * attributes. */
@@ -187,7 +186,7 @@
                 root.attr.calls.push(nd);
         });
     }
-=======
+
 /* Simple version of UNIX basename. */
 function basename(filename) {
     if (!filename)
@@ -197,7 +196,6 @@
         idx = filename.lastIndexOf('\\');
     return filename.substring(idx + 1);
 }
->>>>>>> a95c32c8
 
 function isAnon(funcName) {
     return funcName === "anon";
