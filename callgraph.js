if(typeof define !== 'function') {
  var define = require('amdefine')(module);
}

define(function(require, exports) {
	var graph = require('./graph'),
      flowgraph = require('./flowgraph'),
	    astutil = require('./astutil'),
<<<<<<< HEAD
      _ = require('./heuristictc');
=======
      dftc = require('./dftc');
>>>>>>> 953f730a

  function extractCG(ast, flow_graph) {
  	var edges = new graph.Graph(),
  	    escaping = [], unknown = [];

    var reach = flow_graph.reachability(function(nd) { return nd.type !== 'UnknownVertex'; });

    function processFuncVertex(fn) {
      var r = reach.getReachable(fn);
      r.forEach(function(nd) {
        if(nd.type === 'UnknownVertex')
          escaping[escaping.length] = fn;
        else if(nd.type === 'CalleeVertex')
          edges.addEdge(nd, fn);
      });
    }

    ast.attr.functions.forEach(function(fn) {
      processFuncVertex(flowgraph.funcVertex(fn));
    });
    flowgraph.getNativeVertices().forEach(processFuncVertex);

    var unknown_r = reach.getReachable(flowgraph.unknownVertex());
    unknown_r.forEach(function(nd) {
    	if(nd.type === 'CalleeVertex')
    		unknown[unknown.length] = nd;
    });

    return {
    	edges: edges,
    	escaping: escaping,
    	unknown: unknown,
      fg: flow_graph
    };
  }

  exports.extractCG = extractCG;
  return exports;
});<|MERGE_RESOLUTION|>--- conflicted
+++ resolved
@@ -6,11 +6,7 @@
 	var graph = require('./graph'),
       flowgraph = require('./flowgraph'),
 	    astutil = require('./astutil'),
-<<<<<<< HEAD
-      _ = require('./heuristictc');
-=======
-      dftc = require('./dftc');
->>>>>>> 953f730a
+      _ = require('./dftc');
 
   function extractCG(ast, flow_graph) {
   	var edges = new graph.Graph(),
