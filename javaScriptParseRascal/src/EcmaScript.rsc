module EcmaScript

import ParseTree;
import IO;
import vis::Figure;
import vis::ParseTree;
import vis::Render;
import String;
import List;
import Map;

/*
 * TODO
 * - Check for newlines in continue Id etc.
 * - Do semicolon insertion right.
 */

start syntax Source 
  = source: SourceElement head Source tail 
  |
  ;

syntax SourceElement
  = stat:Statement
  | FunctionDeclaration
  ;

syntax FunctionDeclaration 
  = "function" Id "(" {Id ","}* ")" "{" SourceElement* "}"
  ;
  
// TODO add EOF

lexical NoPrecedingEnters =
	[\n] !<< [\ \t]*;

syntax Statement 
  = block: "{" BlockStatements "}"
  | variableNoSemi: "var" {VariableDeclaration ","}* VariableDeclaration NoNL () $
  | variableSemi: "var" {VariableDeclaration ","}* VariableDeclaration NoNL ";"
  | returnExp: "return" NoNL Expression NoNL ";"
  | returnExpNoSemi: "return" NoNL Expression NoNL () $
  | returnExpNoSemiBlockEnd: "return" NoNL Expression NoNL () >> [}]
  | returnNoExp: "return" NoNL ";"
  | returnNoExpNoSemi: "return" NoNL () $
  | returnNoExpNoSemiBlockEnd: "return" NoNL () >> [}]
  | empty: ";" NoNL () !>> [}]
  | emptyBlockEnd: ";" NoNL () !>> [\n] >> [}]
  | expressionSemi: "function" !<< Expression NoNL ";"
  | expressionLoose: "function" !<< Expression NoNL () !>> Expression !>> [\n]
  | expressionEOF: "function" !<< Expression NoNL [\n] >> [\n]*
  // | expressionEOF: "function" !<< Expression NoNL !>> ";" !>> [\n] !>> [}]


  | ifThen: "if" "(" Expression ")" Statement !>> "else"
  | ifThenElse: "if" "(" Expression ")" Statement "else" Statement
  | doWhile: "do" Statement "while" "(" Expression ")" ";"? 
  | whileDo: "while" "(" Expression ")" Statement
  | forDo: "for" "(" ExpressionNoIn? ";" Expression? ";" Expression? ")" Statement
  | forDo: "for" "(" "var" VariableDeclarationNoIn ";" Expression? ";" Expression? ")" Statement
  | forIn: "for" "(" Expression "in" Expression ")" Statement // left-hand side expr "in" ???
  | continueLabel: "continue" Id ";" 
  | continueNoLabel: "continue" ";"
  | breakLabel: "break" NoNL Id NoNL ";"
  | breakNoLabel: "break" NoNL ";"
  | throwExp: "throw" Expression ";" 
  | throwNoExp: "throw" ";"
  
  | continueLabelNoSemi: "continue"  Id  
  | continueNoLabelNoSemi: "continue" 
  | breakLabelNoSemi: "break" NoNL Id NoNL () $
  | breakLabelNoSemiBlockEnd: "break" NoNL Id NoNL () >> [}]
  | breakNoLabelNoSemi: "break" NoNL () $
  | breakNoLabelNoSemiBlockEnd: "break" NoNL () >> [}]
  | throwExpNoSemi: "throw" Expression  
  | throwNoExpNoSemi: "throw" 
  
  | withDo: "with" "(" Expression ")" Statement
  | switchCase: "switch" "(" Expression ")" CaseBlock
  | labeled: Spaces Id NoNL ":" Statement
  | tryCatch: "try" "{" SourceElement* "}" "catch" "(" Id ")" "{" Statement* "}"
  | tryFinally: "try" "{" Statement* "}" "finally" "{" Statement* "}"
  | tryCatchFinally: "try" "{" Statement* "}" 
       "catch" "(" Id ")" "{" Statement* "}" "finally" "{" Statement* "}"
  | debugger: "debugger" ";"?
  ;
  
syntax BlockStatements
<<<<<<< HEAD
// start with [\n]* 
  = blockStatements: BlockStatement head NoNL BlockStatements tail
=======
  = blockStatements: BlockStatement head OneNL BlockStatements tail
>>>>>>> 2dbabd47
  | blockStatements: LastBlockStatement !>> BlockStatements
  |
  ;
  
  
// TODO:
// parseAndView("appelkoek:{ break appelkoek;\n2;;;1\n+2;\n\n }");
// parseAndView("appelkoek:{ break appelkoek;\n2;;;1\n+2;\n\n\n }");
// parseAndView("appelkoek:{ break appelkoek;\n2;;;1\n+2;\n\n\n\n }"); each extra \n adds ambiguity

lexical OneOrMoreReturns =
	[\n] NoNL () NoNL ZeroOrMoreReturns NoNL () !>> [\n];

lexical ZeroOrMoreReturns =
	| [\n] NoNL ZeroOrMoreReturns
	|
	;

syntax BlockStatement
// last added "return no exp no semi"
  =  
  	// first: somehow returnExpNoSemi does not work as last line "appelkoek:{ break appelkoek;\n\n\n1\n+3\n\n;\n\n\n\n;\n;return 3\n\n }" (without the last two \n's it works :/)
  	// statetements that do not end with a semicolon and one or more new lines
<<<<<<< HEAD
  	 first: Statement!variableSemi!expressionSemi!returnExp!returnNoExp!continueLabel!continueNoLabel!breakLabel!breakNoLabel!empty!expressionLoose!emptyBlockEnd!breakLabelNoSemiBlockEnd NoNL ZeroOrMoreReturns NoNL () !>> [\n] !>> [}]
  	// statements that end with a semicolon, not ending the block
  	// Do not forget to create block ending versions of statements and exclude them here
    | second: Statement!variableNoSemi!expressionNoSemi!returnExpNoSemi!returnExpNoSemi!continueLabelNoSemi!continueNoLabelNoSemi!breakLabelNoSemi!breakNoLabelNoSemi!returnExpNoSemiBlockEnd!returnNoExpNoSemiBlockEnd!breakNoLabelNoSemiBlockEnd!breakLabelNoSemiBlockEnd!expressionLoose!expressionEOF!emptyBlockEnd NoNL ZeroOrMoreReturns NoNL () !>> [\n]
=======
  	 first: Statement!variableSemi!expressionSemi!returnExp!returnNoExp!continueLabel!continueNoLabel!breakLabel!breakNoLabel!empty!returnNoExpNoSemi!expressionLoose!emptyBlockEnd!breakLabelNoSemiBlockEnd NoNL () NoNL [\n]* !>> [\n] !>> [}]
  	// statements that end with a semicolon, not ending the block
  	// Do not forget to create block ending versions of statements and exclude them here
    | second: Statement!variableNoSemi!expressionNoSemi!returnExpNoSemi!returnExpNoSemi!continueLabelNoSemi!continueNoLabelNoSemi!breakLabelNoSemi!breakNoLabelNoSemi!returnExpNoSemiBlockEnd!returnNoExpNoSemiBlockEnd!breakNoLabelNoSemiBlockEnd!expressionLoose!expressionEOF!emptyBlockEnd NoNL () NoNL [\n]* !>> [\n]
>>>>>>> 2dbabd47
  ;
  
syntax LastBlockStatement
	// statements that do not end with a semicolon and are not followed by new lines, but are followed by } (end of block)
	// Statement!variableSemi!expressionSemi!returnNoExp!continueLabel!continueNoLabel!breakLabel!breakNoLabel
  = last: Statement!variableSemi!expressionSemi!returnNoExp!continueLabel!continueNoLabel!breakLabel!breakNoLabel!empty!returnExp NoNL () !>> [\n] >> [}]
  ;

syntax ExpressionNoIn // inlining this doesn't work.
  = Expression!inn
  ;

syntax NoCurlyOrFunction 
  = () !>> [{] !>> [f][u][n][c][t][i][o][n]
  ; 

syntax NoElse
  = () !>> [e][l][s][e]
  ;

syntax VariableDeclaration 
  = Id "=" Expression!comma
  | Id
  ;

syntax VariableDeclarationNoIn
  = Id "=" Expression!inn
  | Id
  ;

syntax CaseBlock 
  = "{" CaseClause* DefaultClause? CaseClause* "}"NoNL !>> ";"
  ;

syntax CaseClause 
  = "case" Expression ":" Statement*
  ;

syntax DefaultClause 
  = "default" ":" Statement*
  ;



// TODO: should be copied/ renaming Expression to ExpressionNoIN
// and removing instanceof.

syntax Elts
  = ","*
  | ","* Expression ","+ Elts
  | Expression
  ;
  
// Commas (Expression Comma+)* Expression?
// missed case in parsergen.


syntax Expression
  = "this"
  | Id
  | Literal
  | bracket "(" Expression ")"
  | "[" Elts "]"BlockStatement* LastBlockStatement
  | "{" {PropertyAssignment ","}+ "," "}"
  | "{" {PropertyAssignment ","}+ "}" // Changed multiplicity to + instead of * because an empty { } will be considered as a block
  > function: "function" Id? "(" {Id ","}* ")" "{" SourceElement* "}"
  | Expression "(" { Expression!comma ","}* ")"
  | Expression "[" Expression "]"
  | Expression "." Id
  > "new" Expression
  > Expression !>> [\n\r] "++"
  | Expression !>> [\n\r] "--"
  > "delete" Expression
    | "void" Expression
    | "typeof" Expression
    | "++" Expression
    | "--" Expression
    | prefixPlus: "+" !>> [+=] Expression
    | prefixMin: "-" !>> [\-=] Expression
    | "~" Expression
    | "!" !>> [=] Expression
  >
  left (
    Expression "*" !>> [*=] Expression
    | Expression "/" !>> [/=] Expression
    | Expression "%" !>> [%=] Expression
  )
  >
  left (
    Expression "+" !>> [+=] Expression
    | Expression "-" !>> [\-=] Expression
  )
  > // right???
  left (
    Expression "\<\<" Expression
    | Expression "\>\>" Expression
    | Expression "\>\>\>" Expression
  )
  >
  non-assoc (
    Expression "\<" Expression
    | Expression "\<=" Expression
    | Expression "\>" Expression
    | Expression "\>=" Expression
    | Expression "instanceof" Expression
    | inn: Expression "in" Expression // remove in NoIn Expressions
  )
  >
  right (
      Expression "===" Expression
    | Expression "!==" Expression
    | Expression "==" !>> [=] Expression
    | Expression "!=" !>> [=] Expression
  )
  > right Expression "&" !>> [&=] Expression
  > right Expression "^" !>> [=] Expression
  > right Expression "|" !>> [|=] Expression
  > right Expression "&&" Expression
  > right Expression "||" Expression
  > Expression "?" Expression ":" Expression
  > right (
      Expression "=" !>> ([=][=]?) Expression
    | Expression "*=" Expression
    | Expression "/=" Expression
    | Expression "%=" Expression
    | Expression "+=" Expression
    | Expression "-=" Expression
    | Expression "\<\<=" Expression
    | Expression "\>\>=" Expression
    | Expression "\>\>\>=" Expression
    | Expression "&=" Expression
    | Expression "^=" Expression
    | Expression "|=" Expression
  )
  > right comma: Expression "," Expression
  ;

syntax PropertyName
 = Id
 | String
 | Numeric
 ;

syntax PropertyAssignment
  = PropertyName ":" Expression
  | "get" PropertyName "(" ")" "{" FunctionBody "}"
  | "set" PropertyName "(" Id ")" "{" FunctionBody "}"
  ;


syntax Literal
 = "null"
 | Boolean
 | Numeric
 | String
 | RegularExpression
 ;

syntax Boolean
  = "true"
  | "false"
  ;

syntax Numeric
  = [a-zA-Z$_0-9] !<< Decimal
  | [a-zA-Z$_0-9] !<< HexInteger
  ;

lexical Decimal
  = DecimalInteger [.] [0-9]* ExponentPart?
  | [.] [0-9]+ ExponentPart?
  | DecimalInteger ExponentPart?
  ;

lexical DecimalInteger
  = [0]
  | [1-9][0-9]*
  !>> [0-9]
  ;

lexical ExponentPart
  = [eE] SignedInteger
  ;

lexical SignedInteger
  = [+\-]? [0-9]+
  !>> [0-9]
  ;

lexical HexInteger
  = [0] [Xx] [0-9a-fA-F]+
  !>> [a-zA-Z_]
  ;

lexical String
  = [\"] DoubleStringChar* [\"]
  | [\'] SingleStringChar* [\']
  ;

lexical DoubleStringChar
  = ![\"\\\n]
  | [\\] EscapeSequence
  | LineContinuation
  ;

lexical SingleStringChar
  = ![\'\\\n]
  | [\\] EscapeSequence
  | LineContinuation
  ;

lexical LineContinuation
  = [\\][\\] LineTerminatorSequence
  ;

lexical EscapeSequence
  = CharacterEscapeSequence
  | [0] !>> [0-9]
  | HexEscapeSequence
  | UnicodeEscapeSequence
  ;

lexical CharacterEscapeSequence
  = SingleEscapeCharacter
  | NonEscapeCharacter
  ;

lexical SingleEscapeCharacter
  = [\'\"\\bfnrtv]
  ;

lexical NonEscapeCharacter
  = ![\n\"\\bfnrtv]
  ;

lexical EscapeCharacter
  = SingleEscapeCharacter
  | [0-9]
  | [xu]
  ;
  
lexical HexDigit
  = [a-fA-F0-9]
  ;

lexical HexEscapeSequence
  = [x] HexDigit
  ;

syntax UnicodeEscapeSequence
  = "u" HexDigit HexDigit HexDigit HexDigit
  ;

lexical RegularExpression
  = [/] RegularExpressionBody [/] RegularExpressionFlags
  ;

lexical RegularExpressionBody
  = RegularExpressionFirstChar RegularExpressionChar*
  ;

lexical RegularExpressionFirstChar
  = ![*/\[\n]
  | RegularExpressionBackslashSequence
  | RegularExpressionClass
  ;

lexical RegularExpressionChar
  = ![/\[\n]
  | RegularExpressionBackslashSequence
  | RegularExpressionClass
  ;

lexical RegularExpressionBackslashSequence
  = [\\] ![\n]
  ;

lexical RegularExpressionClass
  = [\[] RegularExpressionClassChar* [\]]
  ;

lexical RegularExpressionClassChar
  = ![\n\]]
  | RegularExpressionBackslashSequence
  ;

lexical RegularExpressionFlags
  = IdPart*
  ;


lexical Whitespace
  = [\t-\n\r\ ]
  ;

lexical Comment
  = MultLineComment
  | SingleLineComment
  ;
  
lexical MultLineComment = @category="Comment" "/*" CommentChar* "*/";
lexical SingleLineComment = @category="Comment" "//" ![\n]* [\n];

lexical CommentChar
  = ![*]
  | Asterisk
  ;

lexical Asterisk
  = [*] !>> [/]
  ;


lexical LAYOUT
  = Whitespace
  | Comment
  ;


layout LAYOUTLIST
  = LAYOUT*
  !>> [\t\ ]
  !>> "/*"
  !>> "//" ;

layout NoNL = @manual [\ \t]* !>> [\ \t];
layout NoNLAfter = @manual [\ \t\n]* !>> [\ \t];
<<<<<<< HEAD
layout OneNL = @manual [\ \t]* >> [\n]? >> [\ \t]* !>> [\ \t\n]; 
=======
layout OneNL = @manual [\ \t]* [\n]? [\ \t]* !>> [\ \t]; 
>>>>>>> 2dbabd47

lexical Spaces = [\ \t]* !>> [\ \t\n];

lexical Id 
  = ([a-zA-Z$_0-9] !<< IdStart IdPart* !>> [a-zA-Z$_0-9]) \ Reserved
  ;

lexical IdStart
  = [$_a-zA-Z]
  ; // "\\" UnicodeEscapeSequence

lexical IdPart
  = [a-zA-Z$_0-9]
  ;


keyword Reserved =
    "break" |
    "case" |
    "catch" |
    "continue" |
    "debugger" |
    "default" |
    "delete" |
    "do" |
    "else" |
    "finally" |
    "for" |
    "function" |
    "if" |
    "instanceof" |
    "in" |
    "new" |
    "return" |
    "switch" |
    "this" |
    "throw" |
    "try" |
    "typeof" |
    "var" |
    "void" |
    "while" |
    "with"
    "abstract" |
    "boolean" |
    "byte" |
    "char" |
    "class" |
    "const" |
    "double" |
    "enum" |
    "export" |
    "extends" |
    "final" |
    "float" |
    "goto" |
    "implements" |
    "import" |
    "interface" |
    "int" |
    "long" |
    "native" |
    "package" |
    "private" |
    "protected" |
    "public" |
    "short" |
    "static" |
    "super" |
    "synchronized" |
    "throws" |
    "transient" |
    "volatile" |
    "null" |
    "true" |
    "false"
  ;

Source source(SourceElement head, LAYOUTLIST l, Source tail) {
	// Prioritizes add and subtract expressions in multiline returns over positive and negative numbers 	
	if (tail.args != [] && /(Statement)`return <Expression e>` := head 
			&& unparse(tail) != ""
			&& (/(Expression)`+ <Expression n1>` := tail.args[0] || /(Expression)`-<Expression n1>` := tail.args[0])
			&& findFirst(unparse(l), "\n") != -1) {
		println("Filtering source");
		filter;		
	}
	
	// Same as the return expression, but for variable declarations
	if (tail.args != [] && /(Statement)`var <VariableDeclaration v>` := head
			&& unparse(tail) != ""
			&& (/(Expression)`+ <Expression n1>` := tail.args[0] || /(Expression)`-<Expression n1>` := tail.args[0])
			&& findFirst(unparse(l), "\n") != -1) {
		println("filtering source");
		filter;
	}
	
	if (tail.args != [] && /(Statement)`<Expression e>` := head
		 && unparse(tail) != ""
		&& (/(Expression)`+ <Expression n1>` := tail.args[0] || /(Expression)`-<Expression n1>` := tail.args[0])
		) {
		filter;
	}
	
	// Todo: throw, and others?
	fail;
}

//Validate statements starting with +
// { 1
//   return +1
// }
// TODO: make sure this doesn't filter.
BlockStatements blockStatements(BlockStatement head, NoNL l, BlockStatements tail) {
println("Block statements:\nhead: <unparse(head)>\ntail: <unparse(tail)>");
	if (tail.args != []
		&& unparse(tail) != ""
		&& (/(Expression)`+ <Expression n1>` := tail.args[0] || /(Expression)`-<Expression n1>` := tail.args[0])
		&& (endsWith(unparse(head), "\n") || startsWith(unparse(tail), "\n"))) { //TODO: filter out spaces and tabs but NOT newlines.
		println("Filtering blockStatements");
		filter;
	}
	fail;
}

//Parsing
public Source parse(loc file) = parse(#Source, file);
public Source parse(str txt) = parse(#Source, txt);
public void parseAndView(loc file) {
	render(visParsetree(parse(file)));
}

public void parseAndView(str txt) {
	render(space(visParsetree(parse(txt)),std(gap(8,30)),std(resizable(true))));
}<|MERGE_RESOLUTION|>--- conflicted
+++ resolved
@@ -86,12 +86,8 @@
   ;
   
 syntax BlockStatements
-<<<<<<< HEAD
 // start with [\n]* 
   = blockStatements: BlockStatement head NoNL BlockStatements tail
-=======
-  = blockStatements: BlockStatement head OneNL BlockStatements tail
->>>>>>> 2dbabd47
   | blockStatements: LastBlockStatement !>> BlockStatements
   |
   ;
@@ -115,17 +111,10 @@
   =  
   	// first: somehow returnExpNoSemi does not work as last line "appelkoek:{ break appelkoek;\n\n\n1\n+3\n\n;\n\n\n\n;\n;return 3\n\n }" (without the last two \n's it works :/)
   	// statetements that do not end with a semicolon and one or more new lines
-<<<<<<< HEAD
   	 first: Statement!variableSemi!expressionSemi!returnExp!returnNoExp!continueLabel!continueNoLabel!breakLabel!breakNoLabel!empty!expressionLoose!emptyBlockEnd!breakLabelNoSemiBlockEnd NoNL ZeroOrMoreReturns NoNL () !>> [\n] !>> [}]
   	// statements that end with a semicolon, not ending the block
   	// Do not forget to create block ending versions of statements and exclude them here
     | second: Statement!variableNoSemi!expressionNoSemi!returnExpNoSemi!returnExpNoSemi!continueLabelNoSemi!continueNoLabelNoSemi!breakLabelNoSemi!breakNoLabelNoSemi!returnExpNoSemiBlockEnd!returnNoExpNoSemiBlockEnd!breakNoLabelNoSemiBlockEnd!breakLabelNoSemiBlockEnd!expressionLoose!expressionEOF!emptyBlockEnd NoNL ZeroOrMoreReturns NoNL () !>> [\n]
-=======
-  	 first: Statement!variableSemi!expressionSemi!returnExp!returnNoExp!continueLabel!continueNoLabel!breakLabel!breakNoLabel!empty!returnNoExpNoSemi!expressionLoose!emptyBlockEnd!breakLabelNoSemiBlockEnd NoNL () NoNL [\n]* !>> [\n] !>> [}]
-  	// statements that end with a semicolon, not ending the block
-  	// Do not forget to create block ending versions of statements and exclude them here
-    | second: Statement!variableNoSemi!expressionNoSemi!returnExpNoSemi!returnExpNoSemi!continueLabelNoSemi!continueNoLabelNoSemi!breakLabelNoSemi!breakNoLabelNoSemi!returnExpNoSemiBlockEnd!returnNoExpNoSemiBlockEnd!breakNoLabelNoSemiBlockEnd!expressionLoose!expressionEOF!emptyBlockEnd NoNL () NoNL [\n]* !>> [\n]
->>>>>>> 2dbabd47
   ;
   
 syntax LastBlockStatement
@@ -453,11 +442,7 @@
 
 layout NoNL = @manual [\ \t]* !>> [\ \t];
 layout NoNLAfter = @manual [\ \t\n]* !>> [\ \t];
-<<<<<<< HEAD
 layout OneNL = @manual [\ \t]* >> [\n]? >> [\ \t]* !>> [\ \t\n]; 
-=======
-layout OneNL = @manual [\ \t]* [\n]? [\ \t]* !>> [\ \t]; 
->>>>>>> 2dbabd47
 
 lexical Spaces = [\ \t]* !>> [\ \t\n];
 
