module EcmaScript

import ParseTree;
import IO;
import vis::Figure;
import vis::ParseTree;
import vis::Render;
import String;
import List;

/*
 * TODO
 * - Check for newlines in continue Id etc.
 * - Do semicolon insertion right.
 */

start syntax Source 
  = source: SourceElement head SourceElement* tail 
  ;

//start syntax Source 
//  = source:SourceElement head SourceElement tail //SourceElement*
//  | /* EMPTY */
//  ;

syntax SourceElement
  = stat:Statement
  | FunctionDeclaration
  ;

syntax FunctionDeclaration 
  = "function" Id "(" {Id ","}* ")" "{" SourceElement* "}"
  ;
  
// TODO add EOF
lexical Terminator
 = ";" | "\n" ;

lexical NoEnter =
	[\n] !<< [\ \t]* !>> [\ \t\n];

lexical NoFollowingEnter =
	[\ \t]* !>> [\n];
	
lexical NoPrecedingEnter =
	[\n] !<< [\ \t]*;
	
lexical NewLineOrSemiColon =
	";" | "\n" | "\r"
	;

syntax Statement
  = block: "{" Statement* "}"
  | variable: "var" {VariableDeclaration ","}+ 
//  var x = 3, y = 4 is amb with =/, expr
// TODO: need semantic action
<<<<<<< HEAD
//  | returnExpSemiColon: "return" NoEnter Expression !>> (NoEnter Expression) ";"
  // | returnExpEnter: "return" NoEnter (NoFollowingEnter Expression NoPrecedingEnter) $
  // | returnExp2: "return" NoEnter Expression !>> (NoEnter Expression) NewLineOrSemiColon
  //| returnExpWithSinglelineExpression: "return" NoEnter Expression !>> (NoEnter Expression) $
  //| returnExpWithMultilineExpression: "return" NoEnter Expression NoEnter !>> Expression $
  | returnExp: "return" NoEnter Expression NoPrecedingEnter NewLineOrSemiColon
  
  //| returnExpEnter: "return" NoEnter Expression !>> (Expression) $
  //| returnExpNoSemi: "return" Expression Term
  | returnNoExp: "return" NoEnter ";"
  | returnNoExpNoSemi: "return" NoPrecedingEnter $
=======
  | returnExp: "return" NoNL Expression NoNL ";"
  | returnExpNoSemi: "return" NoNL Expression NoNL () $
  | returnNoExp: "return" NoNL ";"
  | returnNoExpNoSemi: "return" NoNL () $
>>>>>>> df93add3
  | empty: ";"
  | expression: [{]!<< "function" !<< Expression ";"
  | expression: [{]!<< "function" !<< Expression $
  | ifThen: "if" "(" Expression ")" Statement !>> "else"
  | ifThenElse: "if" "(" Expression ")" Statement "else" Statement
  | doWhile: "do" Statement "while" "(" Expression ")" ";"? 
  | whileDo: "while" "(" Expression ")" Statement
  | forDo: "for" "(" ExpressionNoIn? ";" Expression? ";" Expression? ")" Statement
  | forDo: "for" "(" "var" VariableDeclarationNoIn ";" Expression? ";" Expression? ")" Statement
  | forIn: "for" "(" Expression "in" Expression ")" Statement // left-hand side expr "in" ???
  
  | continueLabel: "continue" Id ";" 
  | continueNoLabel: "continue" ";"
  | breakLabel: "break" Id ";"
  | breakNoLabel: "break" ";"
  | throwExp: "throw" Expression ";" 
  | throwNoExp: "throw" ";"
  
  | continueLabelNoSemi: "continue"  Id  
  | continueNoLabelNoSemi: "continue" 
  | breakLabelNoSemi: "break" Id 
  | breakNoLabelNoSemi: "break" 
  | throwExpNoSemi: "throw" Expression  
  | throwNoExpNoSemi: "throw" 
  
  
  | withDo: "with" "(" Expression ")" Statement
  | switchCase: "switch" "(" Expression ")" CaseBlock
  | labeled: Id ":" Statement
  | tryCatch: "try" "{" SourceElement* "}" "catch" "(" Id ")" "{" Statement* "}"
  | tryFinally: "try" "{" Statement* "}" "finally" "{" Statement* "}"
  | tryCatchFinally: "try" "{" Statement* "}" 
       "catch" "(" Id ")" "{" Statement* "}" "finally" "{" Statement* "}"
  | debugger: "debugger" ";"?
  ;
  

syntax ExpressionNoIn // inlining this doesn't work.
  = Expression!inn
  ;

syntax NoCurlyOrFunction 
  = () !>> [{] !>> [f][u][n][c][t][i][o][n]
  ; 

syntax NoElse
  = () !>> [e][l][s][e]
  ;

syntax VariableDeclaration 
  = Id "=" Expression!comma
  | Id
  ;

syntax VariableDeclarationNoIn
  = Id "=" Expression!inn
  | Id
  ;

syntax CaseBlock 
  = "{" CaseClause* DefaultClause? CaseClause* "}"
  ;

syntax CaseClause 
  = "case" Expression ":" Statement*
  ;

syntax DefaultClause 
  = "default" ":" Statement*
  ;



// TODO: should be copied/ renaming Expression to ExpressionNoIN
// and removing instanceof.


syntax Elts
  = ","*
  | ","* Expression ","+ Elts
  | Expression
  ;
  
// Commas (Expression Comma+)* Expression?
// missed case in parsergen.

syntax Expression
  = "this"
  | Id
  | Literal 
  | bracket "(" Expression ")"
  | "[" Elts  "]"
  | "{" {PropertyAssignment ","}+ "," "}"
  | "{" {PropertyAssignment ","}* "}"
  > function: "function" Id? "(" {Id ","}* ")" "{" SourceElement* "}"
  | Expression "(" { Expression!comma ","}* ")"
  | Expression "[" Expression "]"
  | Expression "." Id
  > "new" Expression
  > Expression !>> [\n\r] "++" 
  | Expression !>> [\n\r] "--"
  > "delete" Expression
    | "void" Expression
    | "typeof" Expression
    | "++" Expression
    | "--" Expression
    | prefixPlus: "+" !>> [+=] Expression
    | prefixMin: "-" !>> [\-=] Expression
    | "~" Expression
    | "!" !>> [=] Expression
  > 
  left ( 
    Expression "*" !>> [*=] Expression
    | Expression "/" !>> [/=] Expression
    | Expression "%" !>> [%=] Expression
  )
  >
  left ( 
    Expression "+" !>> [+=] Expression
    | Expression "-" !>> [\-=] Expression
  )
  >  // right???
  left (
    Expression "\<\<" Expression
    | Expression "\>\>" Expression
    | Expression "\>\>\>" Expression
  )
  >
  non-assoc (
    Expression "\<" Expression
    | Expression "\<=" Expression
    | Expression "\>" Expression
    | Expression "\>=" Expression
    | Expression "instanceof" Expression
    | inn: Expression "in" Expression // remove in NoIn Expressions
  )
  >
  right (
      Expression "===" Expression
    | Expression "!==" Expression
    | Expression "==" !>> [=] Expression
    | Expression "!=" !>> [=] Expression
  )
  > right Expression "&" !>> [&=] Expression
  > right Expression "^"  !>> [=] Expression
  > right Expression "|" !>> [|=] Expression
  > right Expression "&&" Expression
  > right Expression "||" Expression
  > Expression "?" Expression ":" Expression
  > right (
      Expression "=" !>> ([=][=]?) Expression
    | Expression "*=" Expression
    | Expression "/=" Expression
    | Expression "%=" Expression
    | Expression "+=" Expression
    | Expression "-=" Expression
    | Expression "\<\<=" Expression
    | Expression "\>\>=" Expression
    | Expression "\>\>\>=" Expression
    | Expression "&=" Expression
    | Expression "^=" Expression
    | Expression "|=" Expression
  )
  > right comma: Expression "," Expression
  ;


syntax PropertyName
 = Id
 | String
 | Numeric
 ;

syntax PropertyAssignment
  = PropertyName ":" Expression
  | "get" PropertyName "(" ")" "{" FunctionBody "}"
  | "set" PropertyName "(" Id ")" "{" FunctionBody "}"
  ;


syntax Literal
 = "null"
 | Boolean
 | Numeric
 | String
 | RegularExpression
 ;

syntax Boolean
  = "true"
  | "false"
  ;

syntax Numeric
  = [a-zA-Z$_0-9] !<< Decimal
  | [a-zA-Z$_0-9] !<< HexInteger
  ;

lexical Decimal
  = DecimalInteger [.] [0-9]* ExponentPart?
  | [.] [0-9]+ ExponentPart?
  | DecimalInteger ExponentPart?
  ;

lexical DecimalInteger
  = [0]
  | [1-9][0-9]*
  !>> [0-9]
  ;

lexical ExponentPart 
  = [eE] SignedInteger
  ;

lexical SignedInteger 
  = [+\-]? [0-9]+ 
  !>> [0-9]
  ;

lexical HexInteger 
  = [0] [Xx] [0-9a-fA-F]+ 
  !>> [a-zA-Z_]
  ;

lexical String 
  =  [\"] DoubleStringChar* [\"]
  |  [\'] SingleStringChar* [\']
  ;

lexical DoubleStringChar
  = ![\"\\\n]
  | [\\] EscapeSequence
  | LineContinuation
  ;

lexical SingleStringChar
  = ![\'\\\n]
  | [\\] EscapeSequence
  | LineContinuation
  ;

lexical LineContinuation
  = [\\][\\] LineTerminatorSequence
  ;

lexical EscapeSequence 
  = CharacterEscapeSequence
  | [0] !>> [0-9]
  | HexEscapeSequence 
  | UnicodeEscapeSequence
  ;

lexical CharacterEscapeSequence
  = SingleEscapeCharacter
  | NonEscapeCharacter
  ;

lexical SingleEscapeCharacter
  = [\'\"\\bfnrtv]
  ;

lexical NonEscapeCharacter
  = ![\n\"\\bfnrtv]
  ;

lexical EscapeCharacter
  = SingleEscapeCharacter
  | [0-9]
  | [xu]
  ;
  
lexical HexDigit
  = [a-fA-F0-9]
  ;

lexical HexEscapeSequence
  = [x] HexDigit
  ;

syntax UnicodeEscapeSequence
  = "u" HexDigit HexDigit HexDigit HexDigit
  ;

lexical RegularExpression
  = [/] RegularExpressionBody [/] RegularExpressionFlags
  ;

lexical RegularExpressionBody 
  = RegularExpressionFirstChar RegularExpressionChar*
  ;

lexical RegularExpressionFirstChar
  = ![*/\[\n]
  | RegularExpressionBackslashSequence
  | RegularExpressionClass
  ;

lexical RegularExpressionChar
  = ![/\[\n]
  | RegularExpressionBackslashSequence
  | RegularExpressionClass
  ;

lexical RegularExpressionBackslashSequence
  = [\\] ![\n]
  ;

lexical RegularExpressionClass 
  = [\[] RegularExpressionClassChar* [\]]
  ;

lexical RegularExpressionClassChar
  = ![\n\]]
  | RegularExpressionBackslashSequence
  ;

lexical RegularExpressionFlags
  = IdPart*
  ;


lexical Whitespace
  = [\t-\n\r\ ]
  ;

lexical Comment 
  = MultLineComment
  | SingleLineComment
  ;
  
lexical MultLineComment = @category="Comment"  "/*" CommentChar* "*/";
lexical SingleLineComment =  @category="Comment"  "//" ![\n]* [\n];

lexical CommentChar 
  = ![*] 
  | Asterisk 
  ;

lexical Asterisk 
  = [*] !>> [/] 
  ;


lexical LAYOUT 
  = Whitespace  
  | Comment
  ;


layout LAYOUTLIST 
  = LAYOUT* 
  !>> [\t\ ] 
  !>> "/*" 
  !>> "//" ;

layout NoNL = @manual [\ \t]* !>> [\ \t];

lexical Id 
  = ([a-zA-Z$_0-9] !<< IdStart IdPart* !>> [a-zA-Z$_0-9]) \ Reserved
  ;

lexical IdStart
  = [$_a-zA-Z]
  ; // "\\" UnicodeEscapeSequence

lexical IdPart
  = [a-zA-Z$_0-9]
  ;


keyword Reserved =
    "break" |
    "case" |
    "catch" |
    "continue" |
    "debugger" |
    "default" |
    "delete" |
    "do" |
    "else" |
    "finally" |
    "for" |
    "function" |
    "if" |
    "instanceof" |
    "in" |
    "new" |
    "return" |
    "switch" |
    "this" |
    "throw" |
    "try" |
    "typeof" |
    "var" |
    "void" |
    "while" |
    "with"
    "abstract" |
    "boolean" |
    "byte" |
    "char" |
    "class" |
    "const" |
    "double" |
    "enum" |
    "export" |
    "extends" |
    "final" |
    "float" |
    "goto" |
    "implements" |
    "import" |
    "interface" |
    "int" |
    "long" |
    "native" |
    "package" |
    "private" |
    "protected" |
    "public" |
    "short" |
    "static" |
    "super" |
    "synchronized" |
    "throws" |
    "transient" |
    "volatile" |
    "null" |
    "true" |
    "false"
  ;

Source source(SourceElement head, LAYOUTLIST l, SourceElement* tail) {
	// Prioritizes add and subtract expressions in multiline returns over positive and negative numbers 	
	if (tail.args != [] && /(Statement)`return <Expression e>` := head 
			&& unparse(tail) != ""
			&& (/(Expression)`+ <Expression n1>` := tail.args[0] || /(Expression)`-<Expression n1>` := tail.args[0])
			&& findFirst(unparse(l), "\n") != -1) {
		println("Filtering source");
		filter;		
	}

	fail;
}

//Source source(SourceElement head, LAYOUTLIST l, Source tail) {
//	if (/(Statement)`return <Expression e>` := head && !(tail is empty)
//	&& (tail.head is prefixPlus || tail.head is prefixMin)
//	&& findFirst(unparse(l), "\n") != -1) {
//		filter;
//	}
//	fail;
//}

// Todo: throw, and others?

/*

Statement breakLabel("break" _, LAYOUTLIST l1, Id id, LAYOUTLIST l2, ";" _) { 
	  if (findFirst(unparse(l1), "\n") != -1 || findFirst(unparse(l2), "\n") != -1 ) {
	    println("filtering");
	    filter;
	  }
	  fail;
  }

Statement breakNoLabel("break" _, LAYOUTLIST l1, ";" _) {
	  if (findFirst(unparse(l1), "\n") != -1 ) {
	    println("filtering");
	    filter;
	  }
	  fail;
  }

Statement continueLabel("continue" _, LAYOUTLIST l1, Id id, LAYOUTLIST l2, ";" _) { 
	  if (findFirst(unparse(l1), "\n") != -1 || findFirst(unparse(l2), "\n") != -1 ) {
	    println("filtering");
	    filter;
	  }
	  fail;
  }

Statement continueNoLabel("break" _, LAYOUTLIST l1, ";" _) {
	  if (findFirst(unparse(l1), "\n") != -1 ) {
	    println("filtering");
	    filter;
	  }
	  fail;
  }

Statement returnExp("return" _, LAYOUTLIST l1, Expression _, LAYOUTLIST l2, ";" _) { 
  if (findFirst(unparse(l1), "\n") != -1 || findFirst(unparse(l2), "\n") != -1 ) {
    println("filtering");
    filter;
  }
  fail;
  }

Statement returnNoExp("return" _, LAYOUTLIST l1, ";" _) {
	  if (findFirst(unparse(l1), "\n") != -1 ) {
	    println("filtering");
	    filter;
	  }
	  fail;
  }

Statement breakLabel("break" _, LAYOUTLIST l1, Id id, LAYOUTLIST l2, ";" _) { 
	  if (findFirst(unparse(l1), "\n") != -1 || findFirst(unparse(l2), "\n") != -1 ) {
	    println("filtering");
	    filter;
	  }
	  fail;
  }

Statement breakNoLabel("break" _, LAYOUTLIST l1, ";" _) {
	  if (findFirst(unparse(l1), "\n") != -1 ) {
	    println("filtering");
	    filter;
	  }
	  fail;
  }

Statement continueLabelNoSemi("continue" _, LAYOUTLIST l1, Id id) {
	  if (findFirst(unparse(l1), "\n") != -1 ) {
	    println("filtering");
	    filter;
	  }
	  fail;
  }

Statement returnExpNoSemi("return" _, LAYOUTLIST l1, Expression _) {
	  if (findFirst(unparse(l1), "\n") != -1 ) {
	    println("filtering");
	    filter;
	  }
	  fail;
  }
*/
//Parsing
public Source parse(loc file) = parse(#Source, file);
public Source parse(str txt) = parse(#Source, txt);
public void parseAndView(loc file) {
	render(visParsetree(parse(file)));
}

public void parseAndView(str txt) {
	render(space(visParsetree(parse(txt)),std(gap(8,30)),std(resizable(true))));
	//render(
	//	box(
	//		box(
	//			visParsetree(parse(txt)), size(100,50), fillColor("lightGray")
	//		), grow(6), fillColor("blue"))
	//);
}
/*
public Source tryToParse(content) {
	try
		return parse(content);
	catch ParseError(loc l):
		println("I found a parse error at line <l.begin.line>, column <l.begin.column>");
}

*/
//public void testje(Tree parseTree) {
//	visit(parseTree) {
//		case statement:(Statement)`return <Expression a>`: {
//			println("bovenste");
//			//str unparsed = unparse(statement);
//			//if (/return [\n]+/ := unparsed) {
//			//	println("Contains newlines!");
//			//	println("Adapted: return; <a>");
//			//}
//			return;
//		}
//		case (Statement)`return;`: {
//			println("Onderste");
//		}
//	}
//}<|MERGE_RESOLUTION|>--- conflicted
+++ resolved
@@ -36,42 +36,15 @@
 lexical Terminator
  = ";" | "\n" ;
 
-lexical NoEnter =
-	[\n] !<< [\ \t]* !>> [\ \t\n];
-
-lexical NoFollowingEnter =
-	[\ \t]* !>> [\n];
-	
-lexical NoPrecedingEnter =
-	[\n] !<< [\ \t]*;
-	
-lexical NewLineOrSemiColon =
-	";" | "\n" | "\r"
-	;
-
-syntax Statement
+syntax Statement 
   = block: "{" Statement* "}"
   | variable: "var" {VariableDeclaration ","}+ 
 //  var x = 3, y = 4 is amb with =/, expr
 // TODO: need semantic action
-<<<<<<< HEAD
-//  | returnExpSemiColon: "return" NoEnter Expression !>> (NoEnter Expression) ";"
-  // | returnExpEnter: "return" NoEnter (NoFollowingEnter Expression NoPrecedingEnter) $
-  // | returnExp2: "return" NoEnter Expression !>> (NoEnter Expression) NewLineOrSemiColon
-  //| returnExpWithSinglelineExpression: "return" NoEnter Expression !>> (NoEnter Expression) $
-  //| returnExpWithMultilineExpression: "return" NoEnter Expression NoEnter !>> Expression $
-  | returnExp: "return" NoEnter Expression NoPrecedingEnter NewLineOrSemiColon
-  
-  //| returnExpEnter: "return" NoEnter Expression !>> (Expression) $
-  //| returnExpNoSemi: "return" Expression Term
-  | returnNoExp: "return" NoEnter ";"
-  | returnNoExpNoSemi: "return" NoPrecedingEnter $
-=======
   | returnExp: "return" NoNL Expression NoNL ";"
   | returnExpNoSemi: "return" NoNL Expression NoNL () $
   | returnNoExp: "return" NoNL ";"
   | returnNoExpNoSemi: "return" NoNL () $
->>>>>>> df93add3
   | empty: ";"
   | expression: [{]!<< "function" !<< Expression ";"
   | expression: [{]!<< "function" !<< Expression $
@@ -161,7 +134,7 @@
 syntax Expression
   = "this"
   | Id
-  | Literal 
+  | Literal
   | bracket "(" Expression ")"
   | "[" Elts  "]"
   | "{" {PropertyAssignment ","}+ "," "}"
@@ -517,15 +490,6 @@
 	fail;
 }
 
-//Source source(SourceElement head, LAYOUTLIST l, Source tail) {
-//	if (/(Statement)`return <Expression e>` := head && !(tail is empty)
-//	&& (tail.head is prefixPlus || tail.head is prefixMin)
-//	&& findFirst(unparse(l), "\n") != -1) {
-//		filter;
-//	}
-//	fail;
-//}
-
 // Todo: throw, and others?
 
 /*
