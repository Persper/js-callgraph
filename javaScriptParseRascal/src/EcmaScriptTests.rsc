--- conflicted
+++ resolved
@@ -1,14 +1,8 @@
 module EcmaScriptTests
 
-<<<<<<< HEAD
-import ParseTree;
-import String;
-import IO;
-=======
 import String;
 import IO;
 import ParseTree;
->>>>>>> 6ee91bc1
 import EcmaScript;
 import EcmaScriptTypePrinter;
 
